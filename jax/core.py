# Copyright 2018 Google LLC
#
# Licensed under the Apache License, Version 2.0 (the "License");
# you may not use this file except in compliance with the License.
# You may obtain a copy of the License at
#
#     https://www.apache.org/licenses/LICENSE-2.0
#
# Unless required by applicable law or agreed to in writing, software
# distributed under the License is distributed on an "AS IS" BASIS,
# WITHOUT WARRANTIES OR CONDITIONS OF ANY KIND, either express or implied.
# See the License for the specific language governing permissions and
# limitations under the License.

from __future__ import absolute_import
from __future__ import division
from __future__ import print_function

from operator import attrgetter
from contextlib import contextmanager
from collections import namedtuple, Counter, defaultdict
from weakref import ref
import six
import types

from . import linear_util as lu
from .util import unzip2, safe_zip, safe_map, partial, curry
from .pprint_util import pp, vcat, hcat, pp_kv_pairs

# TODO(dougalm): the trace cache breaks the leak detector. Consisder solving.
check_leaks = False
# TODO(dougalm): put this behind a flag that's enabled during testing
skip_checks = False  # not __debug__  # google doesn't use -O

zip = safe_zip
map = safe_map


# -------------------- jaxprs --------------------

class Jaxpr(object):
  def __init__(self, constvars, freevars, invars, outvar, eqns):
    self.constvars = constvars
    self.freevars = freevars
    self.invars = invars
    self.outvar = outvar
    self.eqns = eqns

  def __str__(self):
    return str(pp_jaxpr(self))

  def __repr__(self):
    return self.__str__()

  def copy(self):
    return Jaxpr(self.constvars[:], self.freevars[:], self.invars[:],
                 self.outvar, self.eqns[:])

class TypedJaxpr(namedtuple('TypedJaxpr', ['jaxpr', 'literals', 'in_avals', 'out_aval'])):
  def __init__(self, jaxpr, literals, in_avals, out_aval):
    assert type(jaxpr) is Jaxpr
    assert len(literals) == len(jaxpr.constvars)
    assert len(in_avals) == len(jaxpr.invars)
    assert not jaxpr.freevars
    super(TypedJaxpr, self).__init__(jaxpr, literals, in_avals, out_aval)


@curry
def jaxpr_as_fun(typed_jaxpr, *args):
  from jax.lax import _abstractify  # TODO
  invars = typed_jaxpr.jaxpr.invars
  for arg, in_aval, varname in zip(args, typed_jaxpr.in_avals, invars):
    arg_aval, _ = _abstractify(arg)
    if arg_aval != in_aval:
      raise TypeError("input type mismatch for arg {}".format(varname))
  out = eval_jaxpr(typed_jaxpr.jaxpr, typed_jaxpr.literals, (), *args)
  out_aval, _ = _abstractify(out)
  if out_aval != typed_jaxpr.out_aval:
    raise TypeError("output type mismatch")
  return out


JaxprEqn = namedtuple('JaxprEqn', ['invars', 'outvars', 'primitive',
                                   'bound_subjaxprs', 'restructure',
                                   'destructure', 'params'])

class Primitive(object):
  def __init__(self, name):
    self.name = name

  def __repr__(self):
    return '{}'.format(self.name)

  def bind(self, *args, **kwargs):
    assert skip_checks or all(isinstance(arg, Tracer)
                              or valid_jaxtype(arg) for arg in args), args
    top_trace = find_top_trace(args)
    if top_trace is None:
      return self.impl(*args, **kwargs)

    tracers = map(top_trace.full_raise, args)
    out_tracer = top_trace.process_primitive(self, tracers, kwargs)
    return full_lower(out_tracer)

  def def_impl(self, impl):
    self.impl = impl
    return impl

  def def_abstract_eval(self, abstract_eval):
    self.abstract_eval = abstract_eval
    return abstract_eval

  def def_custom_bind(self, bind):
    self.bind = bind
    return bind

  def impl(self, *args, **kwargs):
    raise NotImplementedError("Evaluation rule for '{}' not implemented"
                              .format(self.name))

  def abstract_eval(self, *args, **kwargs):
    raise NotImplementedError("Abstract evaluation for '{}' not implemented"
                              .format(self.name))


# -------------------- lifting --------------------


def eval_jaxpr(jaxpr, consts, freevar_vals, *args):
  def read(v):
    return env[v]

  def write(v, val):
    env[v] = val

  env = {}
  write(unitvar, unit)
  pat_fmap(write, jaxpr.constvars, consts)
  pat_fmap(write, jaxpr.invars, args)
  pat_fmap(write, jaxpr.freevars, freevar_vals)
  for eqn in jaxpr.eqns:
    if not eqn.restructure:
      in_vals = map(read, eqn.invars)
    else:
      in_vals = [pack(map(read, invars)) if type(invars) is tuple
                 else read(invars) for invars in eqn.invars]
    subfuns = [partial(eval_jaxpr, subjaxpr, map(read, const_bindings),
                                             map(read, freevar_bindings))
               for subjaxpr, const_bindings, freevar_bindings
               in eqn.bound_subjaxprs]
    subfuns = map(lu.wrap_init, subfuns)
    ans = eqn.primitive.bind(*(subfuns + in_vals), **eqn.params)
    outvals = list(ans) if eqn.destructure else [ans]
    map(write, eqn.outvars, outvals)
  return read(jaxpr.outvar)


def pat_fmap(f, v, *xs):
  if type(v) in (tuple, list):
    if len(xs) == 1 and xs[0] is None:
      return tuple(map(partial(pat_fmap, f), v, [None] * len(v)))
    else:
      return tuple(map(partial(pat_fmap, f), v, *xs))
  else:
    return f(v, *xs)


def full_lower(val):
  if isinstance(val, Tracer):
    return val.full_lower()
  else:
    return val


def find_top_trace(xs):
 try:
   top_trace = max((x.trace for x in xs if isinstance(x, Tracer)),
                   key=attrgetter('level'))
 except ValueError:
   return None
 else:
   return type(top_trace)(top_trace.master, cur_sublevel())


# -------------------- tracing --------------------


class Trace(object):
  def __init__(self, master, sublevel):
    self.master = master
    self.level = master.level
    self.sublevel = sublevel

  def full_raise(self, val):
    if not isinstance(val, Tracer):
      return self.pure(val)
    level = self.level
    sublevel = self.sublevel
    if val.trace.master is self.master:
      if val.trace.sublevel == sublevel:
        return val
      elif val.trace.sublevel < sublevel:
        return self.sublift(val)
      else:
        raise Exception("Can't lift sublevels {} to {}"
                        .format(val.trace.sublevel, sublevel))
    elif val.trace.level < level:
      if val.trace.sublevel > sublevel:
        raise Exception("Incompatible sublevel: {}, {}"
                        .format(val.trace, (level, sublevel)))
      return self.lift(val)
    elif val.trace.level > level:
      raise Exception("Can't lift {} to {}".format(val, self))
    elif val.trace.level == self.level:
      raise Exception("Different traces at same level: {}, {}".format(val, self))
    else:
      raise Exception("Can't lift {} to {}".format(val, self))


  def pure(self, val):
    assert False

  def lift(self, tracer):
    assert False

  def sublift(self, tracer):
    assert False

  def __repr__(self):
    return '{}(level={}/{})'.format(
        self.__class__.__name__, self.level, self.sublevel)


class Tracer(object):
  __array_priority__ = 1000
  __slots__ = ['trace']

  def __array__(self):
    raise Exception("Tracer can't be used with raw numpy functions. "
                    "You might have\n  import numpy as np\ninstead of\n  import jax.numpy as np")

  def __init__(self, trace):
    self.trace = trace

  def __iter__(self):
    return iter(self.aval._iter(self))

  def __len__(self):
    return self.aval._len(self)

  @property
  def aval(self):
    assert False

  def __neg__(self): return self.aval._neg(self)
  def __eq__(self, other): return self.aval._eq(self, other)
  def __ne__(self, other): return self.aval._ne(self, other)
  def __lt__(self, other): return self.aval._lt(self, other)
  def __le__(self, other): return self.aval._le(self, other)
  def __gt__(self, other): return self.aval._gt(self, other)
  def __ge__(self, other): return self.aval._ge(self, other)
  def __abs__(self): return self.aval._abs(self)
  def __add__(self, other): return self.aval._add(self, other)
  def __radd__(self, other): return self.aval._radd(self, other)
  def __sub__(self, other): return self.aval._sub(self, other)
  def __rsub__(self, other): return self.aval._rsub(self, other)
  def __mul__(self, other): return self.aval._mul(self, other)
  def __rmul__(self, other): return self.aval._rmul(self, other)
  def __div__(self, other): return self.aval._div(self, other)
  def __rdiv__(self, other): return self.aval._rdiv(self, other)
  def __truediv__(self, other): return self.aval._truediv(self, other)
  def __rtruediv__(self, other): return self.aval._rtruediv(self, other)
  def __floordiv__(self, other): return self.aval._floordiv(self, other)
  def __rfloordiv__(self, other): return self.aval._rfloordiv(self, other)
  def __divmod__(self, other): return self.aval._divmod(self, other)
  def __rdivmod__(self, other): return self.aval._rdivmod(self, other)
  def __mod__(self, other): return self.aval._mod(self, other)
  def __rmod__(self, other): return self.aval._rmod(self, other)
  def __pow__(self, other): return self.aval._pow(self, other)
  def __rpow__(self, other): return self.aval._rpow(self, other)
  def __matmul__(self, other): return self.aval._matmul(self, other)
  def __rmatmul__(self, other): return self.aval._rmatmul(self, other)
  def __and__(self, other): return self.aval._and(self, other)
  def __rand__(self, other): return self.aval._rand(self, other)
  def __or__(self, other): return self.aval._or(self, other)
  def __ror__(self, other): return self.aval._ror(self, other)
  def __xor__(self, other): return self.aval._xor(self, other)
  def __rxor__(self, other): return self.aval._rxor(self, other)
  def __invert__(self): return self.aval._invert(self)
  def __lshift__(self, other): return self.aval._lshift(self, other)
  def __rshift__(self, other): return self.aval._rshift(self, other)
  def __getitem__(self, idx): return self.aval._getitem(self, idx)
  def __nonzero__(self): return self.aval._nonzero(self)
  def __bool__(self): return self.aval._bool(self)
  def __float__(self): return self.aval._float(self)
  def __int__(self): return self.aval._int(self)
  def __long__(self): return self.aval._long(self)
  def __complex__(self): return self.aval._complex(self)
  def __hex__(self): return self.aval._hex(self)
  def __oct__(self): return self.aval._oct(self)

  def __setitem__(self, idx, val):
    raise TypeError("JAX 'Tracer' objects do not support item assignment")

  def __getattr__(self, name):
    # if the aval property raises an AttributeError, gets caught here
    assert skip_checks or name != "aval"

    try:
      attr = getattr(self.aval, name)
    except KeyError:
      raise AttributeError(
          "{} has no attribute {}".format(self.__class__.__name__, name))
    else:
      t = type(attr)
      if t is aval_property:
        return attr.fget(self)
      elif t is aval_method:
        if six.PY3:
          return types.MethodType(attr.fun, self)
        else:
          return types.MethodType(attr.fun, self, None)
      else:
        return attr

  def __repr__(self):
    return 'Traced<{}>with<{}>'.format(self.aval, self.trace)


# these can be used to set up forwarding of properties and instance methods from
# Tracer instances to the underlying avals
aval_property = namedtuple("aval_property", ["fget"])
aval_method = namedtuple("aval_method", ["fun"])


class MasterTrace(object):
  def __init__(self, level, trace_type):
    self.level = level
    self.trace_type = trace_type

  def __repr__(self):
    return "MasterTrace({},{})".format(self.level, self.trace_type.__name__)

  def __hash__(self):
    return hash((self.level, self.trace_type))

  def __eq__(self, other):
    return self.level == other.level and self.trace_type == other.trace_type


class TraceStack(object):
  def __init__(self):
    self.upward = []
    self.downward = []

  def next_level(self, bottom):
    if bottom:
      return - (len(self.downward) + 1)
    else:
      return len(self.upward)

  def push(self, val, bottom):
    if bottom:
      self.downward.append(val)
    else:
      self.upward.append(val)

  def pop(self, bottom):
    if bottom:
      self.downward.pop()
    else:
      self.upward.pop()

  def __repr__(self):
    return  'Trace stack\n{} ---\n{}'.format(
      map('  {}\n'.format, self.upward[::-1]),
      map('  {}\n'.format, self.downward))


trace_stack = TraceStack()

class Sublevel(int): pass
substack = [Sublevel(0)]

def cur_sublevel():
  return substack[-1]


@contextmanager
def new_master(trace_type, bottom=False):
  level = trace_stack.next_level(bottom)
  master = MasterTrace(level, trace_type)
  trace_stack.push(master, bottom)

  try:
    yield master
  finally:
    trace_stack.pop(bottom)

  if check_leaks:
    t = ref(master)
    del master
    if t() is not None:
      print(trace_stack)
      raise Exception('Leaked trace {}'.format(t()))


@contextmanager
def new_sublevel():
  sublevel = Sublevel(len(substack))
  substack.append(sublevel)
  try:
    yield
  finally:
    substack.pop()

  if check_leaks:
    t = ref(sublevel)
    del sublevel
    if t() is not None:
      raise Exception('Leaked sublevel {}'.format(t()))

# -------------------- abstract values --------------------


class AbstractValue(object):
  __slots__ = []

  def at_least_vspace(self):
    assert False

  def __repr__(self):
    try:
      kv_pairs = ('{}={}'.format(k, v) for k, v in self.__dict__.items())
      return '{}({})'.format(self.__class__.__name__, ','.join(kv_pairs))
    except AttributeError:
      return self.__class__.__name__


class Bot(AbstractValue): pass

bot = Bot()


def lattice_join(x, y):
  if x is None:
    return y
  elif y is None:
    return x
  elif isinstance(x, type(y)):
    return y.join(x)
  elif isinstance(y, type(x)):
    return x.join(y)
  else:
    raise TypeError((x, y))


def valid_jaxtype(x):
  try:
    concrete_aval(x)
  except TypeError:
    return False
  else:
    return True


def concrete_aval(x):
  try:
    return pytype_aval_mappings[type(x)](x)
  except KeyError:
    raise TypeError("{} is not a valid Jax type".format(type(x)))


def get_aval(x):
  if isinstance(x, Tracer):
    return x.aval
  else:
    return concrete_aval(x)


pytype_aval_mappings = {}


# ------------------- Products -------------------

# We override isinstance(x, JaxTuple) behavior (using a metaclass) because
# defining __slots__ (for performance) is incompatible with multiple
# inheritance, and both isinstance(x, JaxTuple) and isinstance(x, DeviceValue)
# can be true.
class _TupleMeta(type(tuple)):
  def __instancecheck__(self, instance):
    try:
      return type(get_aval(instance)) is AbstractTuple
    except TypeError:
      return False

class JaxTuple(six.with_metaclass(_TupleMeta)):
  __slots__ = ['xs']

  def __init__(self, xs):
    self.xs = xs = tuple(xs)
    if not skip_checks:
      assert all(map(valid_jaxtype, xs)), xs

  def __iter__(self):
    return iter(self.xs)

  def __len__(self):
    return len(self.xs)

  def __repr__(self):
    if self is unit:
      return unitvar
    else:
      return 'JaxTuple({})'.format(','.join(map(repr, self)))


class AbstractTuple(AbstractValue, tuple):
<<<<<<< HEAD
  def __new__(cls, elts=()):
    elts = tuple(elts)
    assert skip_checks or all(isinstance(e, AbstractValue) for e in elts)
    return tuple.__new__(cls, elts)
=======
  def __new__(cls, xs=()):
    if not skip_checks:
      xs = tuple(xs)
      assert all(isinstance(x, AbstractValue) for x in xs), xs
    return tuple.__new__(cls, xs)
>>>>>>> 9788a358

  @staticmethod
  def _iter(tracer):
    return map(full_lower, tracer.unpack())

  def _len(self, ignored_tracer):
    return len(self)  # tuples have a known length

  def at_least_vspace(self):
    return AbstractTuple(x.at_least_vspace() for x in self)

  def join(self, other):
    return AbstractTuple(map(lattice_join, self, other))

  def __repr__(self):
    return '({})'.format(','.join(map(repr, self)))

  def __bool__(self, ignored_tracer):
    return bool(self)
  __nonzero__ = __bool__


unit = JaxTuple(())
unitvar = '*'

def tuple_to_jaxtuple(x):
  if type(x) is tuple:
    return JaxTuple(map(tuple_to_jaxtuple, x))
  else:
    return x

def pack(args):
  return pack_p.bind(*args)

def concrete_jaxtuple(xs):
  return AbstractTuple(map(concrete_aval, xs))

pytype_aval_mappings[JaxTuple] = concrete_jaxtuple

identity_p = Primitive('id')
identity_p.def_impl(lambda x: x)
identity_p.def_custom_bind(lambda x: x)

pack_p = Primitive('pack')
pack_p.def_impl(lambda *xs: JaxTuple(xs))

@pack_p.def_custom_bind
def pack_p_bind(*args):
  top_trace = find_top_trace(args)
  if top_trace is None:
    return JaxTuple(args)
  else:
    tracers = map(top_trace.full_raise, args)
    return top_trace.pack(tracers)


# ------------------- Call -------------------


def apply_todos(todos, x):
  while todos:
    x = full_lower(todos.pop()(x))
    assert skip_checks or isinstance(x, Tracer) or valid_jaxtype(x), x
  return x

@lu.transformation_with_aux
def process_env_traces(primitive, level, params_tuple, *args):
  ans = yield args, {}
  todo = []
  while isinstance(ans, Tracer) and ans.trace.level > level:
    t = ans.trace
    sublevel = cur_sublevel()
    trace = type(t)(t.master, sublevel)
    ans = trace.full_raise(ans)
    ans, cur_todo = ans.trace.post_process_call(primitive, ans, dict(params_tuple))
    todo.append(cur_todo)
  yield ans, todo

def call_bind(primitive, f, *args, **params):
  top_trace = find_top_trace(args)
  level = trace_stack.next_level(True) if top_trace is None else top_trace.level
  params_tuple = tuple(params.items())
  f, env_trace_todo = process_env_traces(f, primitive, level, params_tuple)
  if top_trace is None:
    with new_sublevel():
      ans = primitive.impl(f, *args, **params)
  else:
    tracers = map(top_trace.full_raise, args)
    ans = full_lower(top_trace.process_call(primitive, f, tracers, params))
  return apply_todos(env_trace_todo(), ans)


def call_impl(f, *args, **params):
  return f(*args, **params)


call_p = Primitive('call')
call = partial(call_bind, call_p)
call_p.def_custom_bind(call)
call_p.def_impl(call_impl)


# ------------------- Jaxpr printed representation -------------------

def check_jaxpr(jaxpr):
  def context():
    return "\njaxpr:\n{}\n".format(jaxpr)

  def read_env(env, v):
    if v not in env:
      raise Exception("Variable '{}' not defined".format(v) + context())

  def write_env(env, v):
    if v in env:
      raise Exception("Variable {} already bound".format(v) + context())
    env.add(v)

  env = set()
  read = partial(read_env, env)
  write = partial(write_env, env)

  const_env = set()
  read_const = partial(read_env, const_env)
  write_const= partial(write_env, const_env)

  pat_fmap(write_const, jaxpr.constvars)
  write(unitvar)
  pat_fmap(write, jaxpr.constvars)
  pat_fmap(write, jaxpr.freevars)
  pat_fmap(write, jaxpr.invars)
  for eqn in jaxpr.eqns:
    if not eqn.restructure:
      map(read, eqn.invars)
    else:
      [map(read, invar) if type(invar) is tuple else read(invar)
       for invar in eqn.invars]
    for subjaxpr, constvars, freevars in eqn.bound_subjaxprs:
      map(read, freevars)
      map(read_const, constvars)
      check_jaxpr(subjaxpr)
    map(write, eqn.outvars)
  read(jaxpr.outvar)


def pp_jaxpr(jaxpr):
  def print_vars(vs):
    return ' '.join(map(str, vs))

  def pp_eqn(eqn):
    if eqn.destructure:
      lhs = '(' + print_vars(eqn.outvars) + ')'
    else:
      lhs = eqn.outvars[0]

    pp_subexpr = pp('')
    if eqn.bound_subjaxprs:
      for subjaxpr, const_vars, bound_vars in eqn.bound_subjaxprs:
        pp_subexpr = pp_subexpr + (
            pp_jaxpr(subjaxpr).indent(2)
            >> pp(' [ {} ; {} ]'.format(print_vars(const_vars),
                                        print_vars(bound_vars))))
    return (pp('{} = '.format(lhs)) >>
            pp(eqn.primitive.name) >> pp_kv_pairs(eqn.params.items())
            >> pp(' ') >> pp(print_vars(eqn.invars))) + pp_subexpr

  return (pp('{{ lambda {} ; {} ; {}.'.format(print_vars(jaxpr.constvars),
                                              print_vars(jaxpr.freevars),
                                              print_vars(jaxpr.invars))) +
          ((pp('let ') >>
            vcat(map(pp_eqn, jaxpr.eqns))) +
           pp('in {} }}'.format(jaxpr.outvar))).indent(2))<|MERGE_RESOLUTION|>--- conflicted
+++ resolved
@@ -516,18 +516,11 @@
 
 
 class AbstractTuple(AbstractValue, tuple):
-<<<<<<< HEAD
-  def __new__(cls, elts=()):
-    elts = tuple(elts)
-    assert skip_checks or all(isinstance(e, AbstractValue) for e in elts)
-    return tuple.__new__(cls, elts)
-=======
   def __new__(cls, xs=()):
     if not skip_checks:
       xs = tuple(xs)
       assert all(isinstance(x, AbstractValue) for x in xs), xs
     return tuple.__new__(cls, xs)
->>>>>>> 9788a358
 
   @staticmethod
   def _iter(tracer):
