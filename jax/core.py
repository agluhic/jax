--- conflicted
+++ resolved
@@ -40,11 +40,6 @@
   JaxprTypeError as JaxprTypeError,
   Literal as Literal,
   MapPrimitive as MapPrimitive,
-<<<<<<< HEAD
-  NamedShape as NamedShape,
-=======
-  NameGatheringSubst as NameGatheringSubst,
->>>>>>> c8ea86c9
   OutDBIdx as OutDBIdx,
   OutputType as OutputType,
   Primitive as Primitive,
@@ -59,11 +54,6 @@
   Value as Value,
   Var as Var,
   abstract_token as abstract_token,
-<<<<<<< HEAD
-  as_named_shape as as_named_shape,
-=======
-  apply_todos as apply_todos,
->>>>>>> c8ea86c9
   aval_mapping_handlers as aval_mapping_handlers,
   call as call,
   call_impl as call_impl,
